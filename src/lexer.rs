--- conflicted
+++ resolved
@@ -16,10 +16,12 @@
 pub enum Token {
     /// constant integer value
     Num(TokenDesc, i64),
+    /// Float value
+    Float(TokenDesc, f64),
     /// Reserved word or identificator
     Word(TokenDesc, String),
     /// Operator
-    Op(TokenDesc, char),
+    Op(TokenDesc, String),
     /// No token
     None,
 }
@@ -37,8 +39,12 @@
         Token::Word(desc!(tag::ID), val)
     }
 
-    fn op(op: char) -> Self {
-        Token::Op(desc!(op as i64), op)
+    fn op(op: String) -> Self {
+        Token::Op(desc!(tag::OP), op)
+    }
+
+    fn float(val: f64) -> Self {
+        Token::Float(desc!(tag::FLOAT), val)
     }
 }
 
@@ -137,7 +143,15 @@
             };
             return word;
         }
-        Token::op(peek)
+        // maybe its an multi-char operator like <=
+        if peek == '=' || peek == '!' || peek == '>' || peek == '<' {
+            let next = self.see_next();
+            if next == '=' || next == '!' || next == '>' || next == '<' {
+                let s = format!("{}{}", peek, next);
+                return Token::op(s);
+            }
+        }
+        Token::op(peek.to_string())
     }
 
     /// Reads next char in buffer and returns it.
@@ -179,6 +193,8 @@
     reserve_tag!(TRUE, 257);
     reserve_tag!(FALSE, 258);
     reserve_tag!(ID, 259);
+    reserve_tag!(OP, 260);
+    reserve_tag!(FLOAT, 261);
 }
 
 #[cfg(test)]
@@ -235,18 +251,6 @@
     }
 
     #[test]
-<<<<<<< HEAD
-    fn test_operator() {
-        let l = &mut Lexer::new(Box::new("+".as_bytes()));
-        match l.read() {
-            Token::Op(desc, w) => {
-                assert_eq!(desc.tag, '+' as i64);
-                assert_eq!(w, '+');
-            }
-            _ => panic!("wrong token"),
-        }
-
-=======
     fn test_multilined_comment() {
         let s = r#"/* comment
                     * here
@@ -260,7 +264,7 @@
     macro_rules! assert_op {
         ($op:expr) => {{
             let l = &mut Lexer::new(Box::new($op.as_bytes()));
-            assert_eq!(Token::op($op.chars().next().unwrap()), l.read());
+            assert_eq!(Token::op($op.chars().next().unwrap().to_string()), l.read());
         }};
     }
 
@@ -270,7 +274,6 @@
         assert_op!("-");
         assert_op!("/");
         assert_op!("/ some other stuff");
->>>>>>> e34a1bea
     }
 
     #[test]
@@ -280,4 +283,37 @@
         let l = &mut Lexer::new(Box::new(source.as_bytes()));
         assert_eq!('\n', l.char_at(10));
     }
+
+    #[test]
+    fn test_compare_operators() {
+        macro_rules! assert_op {
+            ($op:expr) => {
+                let l = &mut Lexer::new(Box::new($op.as_bytes()));
+                assert_eq!(Token::op($op.to_string()), l.read());
+            };
+        }
+
+        assert_op!("==");
+        assert_op!("!=");
+        assert_op!(">=");
+        assert_op!("=>");
+        assert_op!("<=");
+        assert_op!("=<");
+        assert_op!("<");
+        assert_op!(">");
+    }
+
+    #[test]
+    fn test_float_values() {
+        macro_rules! assert_fl {
+            ($val:expr) => {{
+                let l = &mut Lexer::new(Box::new($val.as_bytes()));
+                assert_eq!(Token::float($val.parse().unwrap()), l.read());
+            }};
+        }
+
+        assert_fl!("2.");
+        assert_fl!(".5");
+        assert_fl!("3.14");
+    }
 }